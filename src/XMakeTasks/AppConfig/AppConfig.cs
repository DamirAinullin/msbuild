﻿// Copyright (c) Microsoft. All rights reserved.
// Licensed under the MIT license. See LICENSE file in the project root for full license information.

using System;
using System.Xml;

using Microsoft.Build.Shared;

namespace Microsoft.Build.Tasks
{
    /// <summary>
    /// Read information from application .config files.
    /// </summary>
    internal sealed class AppConfig
    {
        /// <summary>
        /// Corresponds to the contents of the &lt;runtime&gt; element.
        /// </summary>
        private RuntimeSection _runtime = new RuntimeSection();

        /// <summary>
        /// Read the .config from a file.
        /// </summary>
        /// <param name="appConfigFile"></param>
        internal void Load(string appConfigFile)
        {
            XmlReader reader = null;
            try
            {
                var readerSettings = new XmlReaderSettings();
                readerSettings.DtdProcessing = DtdProcessing.Ignore;
                reader = XmlReader.Create(appConfigFile, readerSettings);
                Read(reader);
            }
            catch (XmlException e)
            {
                int lineNumber = 0;
                int linePosition = 0;

                if (reader != null && reader is IXmlLineInfo)
                {
                    lineNumber = ((IXmlLineInfo)reader).LineNumber;
                    linePosition = ((IXmlLineInfo)reader).LinePosition;
                }

                throw new AppConfigException(e.Message, appConfigFile, lineNumber, linePosition, e);
            }
            catch (Exception e) when (ExceptionHandling.IsIoRelatedException(e))
            {
<<<<<<< HEAD
                if (ExceptionHandling.NotExpectedException(e))
                    throw;

                int lineNumber = 0;
                int linePosition = 0;

                if (reader != null && reader is IXmlLineInfo)
                {
                    lineNumber = ((IXmlLineInfo)reader).LineNumber;
                    linePosition = ((IXmlLineInfo)reader).LinePosition;
                }

                throw new AppConfigException(e.Message, appConfigFile, lineNumber, linePosition, e);
            }
            finally
            {
                if (reader != null) reader.Dispose();
=======
                throw new AppConfigException(e.Message, appConfigFile, (reader != null ? reader.LineNumber : 0), (reader != null ? reader.LinePosition : 0), e);
            }
            finally
            {
                reader?.Close();
>>>>>>> f90dcff1
            }
        }

        /// <summary>
        /// Read the .config from an XmlReader
        /// </summary>
        /// <param name="reader"></param>
        internal void Read(XmlReader reader)
        {
            // Read the app.config XML
            while (reader.Read())
            {
                // Look for the <runtime> section
                if (reader.NodeType == XmlNodeType.Element && StringEquals(reader.Name, "runtime"))
                {
                    _runtime.Read(reader);
                }
            }
        }

        /// <summary>
        /// Access the Runtime section of the application .config file.
        /// </summary>
        /// <value></value>
        internal RuntimeSection Runtime
        {
            get { return _runtime; }
        }

        /// <summary>
        /// App.config files seem to come with mixed casing for element and attribute names.
        /// If the fusion loader can handle this then this code should too.
        /// </summary>
        /// <param name="a"></param>
        /// <param name="b"></param>
        /// <returns></returns>
        static internal bool StringEquals(string a, string b)
        {
            return String.Compare(a, b, StringComparison.OrdinalIgnoreCase) == 0;
        }
    }
}<|MERGE_RESOLUTION|>--- conflicted
+++ resolved
@@ -47,10 +47,6 @@
             }
             catch (Exception e) when (ExceptionHandling.IsIoRelatedException(e))
             {
-<<<<<<< HEAD
-                if (ExceptionHandling.NotExpectedException(e))
-                    throw;
-
                 int lineNumber = 0;
                 int linePosition = 0;
 
@@ -64,14 +60,7 @@
             }
             finally
             {
-                if (reader != null) reader.Dispose();
-=======
-                throw new AppConfigException(e.Message, appConfigFile, (reader != null ? reader.LineNumber : 0), (reader != null ? reader.LinePosition : 0), e);
-            }
-            finally
-            {
-                reader?.Close();
->>>>>>> f90dcff1
+                reader?.Dispose();
             }
         }
 
