--- conflicted
+++ resolved
@@ -1,4 +1,4 @@
-﻿// Copyright (c) Microsoft. All rights reserved.
+// Copyright (c) Microsoft. All rights reserved.
 // Licensed under the MIT license. See LICENSE file in the project root for full license information.
 
 using System;
@@ -11,10 +11,6 @@
 using System.Xml;
 
 using Microsoft.Build.Framework;
-<<<<<<< HEAD
-using NUnit.Framework;
-=======
->>>>>>> 3f8a403e
 
 using ProjectCollection = Microsoft.Build.Evaluation.ProjectCollection;
 using Xunit;
