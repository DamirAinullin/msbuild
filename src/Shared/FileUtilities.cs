--- conflicted
+++ resolved
@@ -343,19 +343,16 @@
                                // is available here - we don't want managed apps mucking 
                                // with this for security reasons.
                             */
-                            if (startIndex == finalFullPath.Length || finalFullPath.IndexOf(
-                                @"\\?\globalroot",
-                                StringComparison.OrdinalIgnoreCase) != -1)
-                            {
-                                finalFullPath = Path.GetFullPath(finalFullPath);
-                            }
-                        }
+                    if (startIndex == finalFullPath.Length || finalFullPath.IndexOf(@"\\?\globalroot", PathComparison) != -1)
+                    {
+                        finalFullPath = Path.GetFullPath(finalFullPath);
+                    }
+                }
 
                         return finalFullPath;
                     }
                 }
 
-<<<<<<< HEAD
                 NativeMethodsShared.ThrowExceptionForErrorCode(errorCode);
                 return null;
             }
@@ -398,24 +395,6 @@
                 if (newValue.StartsWith("'"))
                 {
                     if (newValue.EndsWith("'"))
-=======
-                    /*
-                      From Path.cs in the CLR
-                      Throw an ArgumentException for paths like \\, \\server, \\server\
-                      This check can only be properly done after normalizing, so
-                      \\foo\.. will be properly rejected.  Also, reject \\?\GLOBALROOT\
-                      (an internal kernel path) because it provides aliases for drives.
-
-                      throw new ArgumentException(Environment.GetResourceString("Arg_PathIllegalUNC"));
-
-                       // Check for \\?\Globalroot, an internal mechanism to the kernel
-                       // that provides aliases for drives and other undocumented stuff.
-                       // The kernel team won't even describe the full set of what
-                       // is available here - we don't want managed apps mucking 
-                       // with this for security reasons.
-                    */
-                    if (startIndex == finalFullPath.Length || finalFullPath.IndexOf(@"\\?\globalroot", PathComparison) != -1)
->>>>>>> 82f27879
                     {
                         checkValue = newValue.Substring(1, newValue.Length - 2);
                         quote = "'";
@@ -987,8 +966,38 @@
             return paths.Aggregate(root, Path.Combine);
         }
 
-<<<<<<< HEAD
-        internal static StreamWriter OpenWrite(string path, bool append, Encoding encoding = null)
+        internal static string TrimTrailingSlashes(this string s)
+        {
+            return s.TrimEnd('/', '\\');
+        }
+
+        /// <summary>
+        /// Replace all backward slashes to forward slashes
+        /// </summary>
+        internal static string ToSlash(this string s)
+        {
+            return s.Replace('\\', '/');
+        }
+
+        internal static string NormalizeForPathComparison(this string s) => s.ToSlash().TrimTrailingSlashes();
+
+        internal static bool PathsEqual(string path1, string path2)
+        {
+            var trim1 = path1.TrimTrailingSlashes();
+            var trim2 = path2.TrimTrailingSlashes();
+
+            if (string.Equals(trim1, trim2, PathComparison))
+            {
+                return true;
+            }
+
+            var slash1 = trim1.ToSlash();
+            var slash2 = trim2.ToSlash();
+
+            return string.Equals(slash1, slash2, PathComparison);
+        }
+		
+		internal static StreamWriter OpenWrite(string path, bool append, Encoding encoding = null)
         {
             const int DefaultFileStreamBufferSize = 4096;
             FileMode mode = append ? FileMode.Append : FileMode.Create;
@@ -1015,37 +1024,6 @@
             {
                 return new StreamReader(fileStream, encoding, detectEncodingFromByteOrderMarks);
             }
-=======
-        internal static string TrimTrailingSlashes(this string s)
-        {
-            return s.TrimEnd('/', '\\');
-        }
-
-        /// <summary>
-        /// Replace all backward slashes to forward slashes
-        /// </summary>
-        internal static string ToSlash(this string s)
-        {
-            return s.Replace('\\', '/');
-        }
-
-        internal static string NormalizeForPathComparison(this string s) => s.ToSlash().TrimTrailingSlashes();
-
-        internal static bool PathsEqual(string path1, string path2)
-        {
-            var trim1 = path1.TrimTrailingSlashes();
-            var trim2 = path2.TrimTrailingSlashes();
-
-            if (string.Equals(trim1, trim2, PathComparison))
-            {
-                return true;
-            }
-
-            var slash1 = trim1.ToSlash();
-            var slash2 = trim2.ToSlash();
-
-            return string.Equals(slash1, slash2, PathComparison);
->>>>>>> 82f27879
         }
     }
 }