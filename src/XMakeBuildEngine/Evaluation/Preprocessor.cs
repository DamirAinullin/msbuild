﻿// Copyright (c) Microsoft. All rights reserved.
// Licensed under the MIT license. See LICENSE file in the project root for full license information.
// </copyright>
// <summary>Helper to create a "preprocessed" or "logical" view of an evaluated Project.</summary>
//-----------------------------------------------------------------------

using System;
using System.Collections.Generic;
using System.IO;
using System.Linq;
using System.Text;
using System.Xml;
using Microsoft.Build.Construction;
using Microsoft.Build.Framework;
using Microsoft.Build.Shared;
using Microsoft.Build.Internal;
using Microsoft.Build.Collections;

namespace Microsoft.Build.Evaluation
{
    /// <summary>
    /// Creates a view of an evaluated project's XML as if it had all been loaded from 
    /// a single file, instead of being assembled by pulling in imported files as it actually was.
    /// </summary>
    /// <remarks>
    /// Ideally the result would be buildable on its own, and *usually* this should be the case.
    /// Known cases where it wouldn't be buildable:
    /// -- $(MSBuildThisFile) and similar properties aren't corrected
    /// -- relative path in exists(..) conditions is relative to the imported file
    /// -- same for AssemblyFile on UsingTask
    /// Paths in item includes are relative to the importing project, though.
    /// </remarks>
    internal class Preprocessor
    {
        /// <summary>
        /// Project to preprocess
        /// </summary>
        private Project _project;

        /// <summary>
        /// Table to resolve import tags
        /// </summary>
        private Dictionary<XmlElement, IList<ProjectRootElement>> _importTable;

        /// <summary>
        /// Stack of file paths pushed as we follow imports
        /// </summary>
        private Stack<string> _filePaths = new Stack<string>();

        /// <summary>
        /// Constructor
        /// </summary>
        private Preprocessor(Project project)
        {
            _project = project;

            IList<ResolvedImport> imports = project.Imports;

            _importTable = new Dictionary<XmlElement, IList<ProjectRootElement>>(imports.Count);

            foreach (ResolvedImport entry in imports)
            {
                IList<ProjectRootElement> list;
                if (!_importTable.TryGetValue(entry.ImportingElement.XmlElement, out list))
                {
                    list = new List<ProjectRootElement>();
                    _importTable[entry.ImportingElement.XmlElement] = list;
                }

                list.Add(entry.ImportedProject);
            }
        }

        /// <summary>
        /// Returns an XmlDocument representing the evaluated project's XML as if it all had 
        /// been loaded from a single file, instead of being assembled by pulling in imported files.
        /// </summary>
        internal static XmlDocument GetPreprocessedDocument(Project project)
        {
            Preprocessor preprocessor = new Preprocessor(project);

            XmlDocument result = preprocessor.Preprocess();

            return result;
        }

        /// <summary>
        /// Root of the preprocessing.
        /// </summary>
        private XmlDocument Preprocess()
        {
            XmlDocument outerDocument = _project.Xml.XmlDocument;

            XmlDocument destinationDocument = (XmlDocument)outerDocument.CloneNode(false /* shallow */);

            _filePaths.Push(_project.FullPath);

            if (!String.IsNullOrEmpty(_project.FullPath)) // Ignore in-memory projects
            {
                destinationDocument.AppendChild(destinationDocument.CreateComment("\r\n" + new String('=', 140) + "\r\n" + _project.FullPath.Replace("--", "__") + "\r\n" + new String('=', 140) + "\r\n"));
            }

            CloneChildrenResolvingImports(outerDocument, destinationDocument);

            return destinationDocument;
        }

        /// <summary>
        /// Recursively called method that clones source nodes into nodes in the destination
        /// document.
        /// </summary>
        private void CloneChildrenResolvingImports(XmlNode source, XmlNode destination)
        {
            XmlDocument sourceDocument = source.OwnerDocument ?? (XmlDocument)source;
            XmlDocument destinationDocument = destination.OwnerDocument ?? (XmlDocument)destination;

            foreach (XmlNode child in source.ChildNodes)
            {
                // Only one of <?xml version="1.0" encoding="utf-16"?> and we got it automatically already
                if (child.NodeType == XmlNodeType.XmlDeclaration)
                {
                    continue;
                }

                // If this is not the first <Project> tag
                if (
                    child.NodeType == XmlNodeType.Element &&
                    sourceDocument.DocumentElement == child &&                                      // This is the root element, not some random element named 'Project'
                    destinationDocument.DocumentElement != null &&                                  // Skip <Project> tag from the outer project
                    String.Equals(XMakeElements.project, child.Name, StringComparison.Ordinal)
                   )
                {
                    // But suffix any InitialTargets attribute
                    string outerInitialTargets = destinationDocument.DocumentElement.GetAttribute(XMakeAttributes.initialTargets).Trim();
                    string innerInitialTargets = ((XmlElement)child).GetAttribute(XMakeAttributes.initialTargets).Trim();

                    if (innerInitialTargets.Length > 0)
                    {
                        if (outerInitialTargets.Length > 0)
                        {
                            outerInitialTargets += ";";
                        }

                        destinationDocument.DocumentElement.SetAttribute(XMakeAttributes.initialTargets, outerInitialTargets + innerInitialTargets);
                    }

                    // Also gather any DefaultTargets value if none has been encountered already; put it on the outer <Project> tag
                    string outerDefaultTargets = destinationDocument.DocumentElement.GetAttribute(XMakeAttributes.defaultTargets).Trim();

                    if (outerDefaultTargets.Length == 0)
                    {
                        string innerDefaultTargets = ((XmlElement)child).GetAttribute(XMakeAttributes.defaultTargets).Trim();

                        if (innerDefaultTargets.Trim().Length > 0)
                        {
                            destinationDocument.DocumentElement.SetAttribute(XMakeAttributes.defaultTargets, innerDefaultTargets);
                        }
                    }

                    CloneChildrenResolvingImports(child, destination);
                    continue;
                }

                // Resolve <Import> to 0-n documents and walk into them
                if (child.NodeType == XmlNodeType.Element && String.Equals(XMakeElements.import, child.Name, StringComparison.Ordinal))
                {
                    // To display what the <Import> tag looked like
                    string importCondition = ((XmlElement)child).GetAttribute(XMakeAttributes.condition);
                    string importProject = ((XmlElement)child).GetAttribute(XMakeAttributes.project);

                    IList<ProjectRootElement> resolvedList;
                    if (!_importTable.TryGetValue(child as XmlElement, out resolvedList))
                    {
                        // Import didn't resolve to anything; just display as a comment and move on
                        string closedImportTag = "<Import Project=\"" + importProject + "\"" + ((importCondition.Length > 0) ? " Condition=\"" + importCondition + "\"" : String.Empty) + " />";
                        destination.AppendChild(destinationDocument.CreateComment(closedImportTag));

                        continue;
                    }

                    for (int i = 0; i < resolvedList.Count; i++)
                    {
                        ProjectRootElement resolved = resolvedList[i];
                        XmlDocument innerDocument = resolved.XmlDocument;

                        string importTag = "  <Import Project=\"" + importProject + "\"" + ((importCondition.Length > 0) ? " Condition=\"" + importCondition + "\"" : String.Empty) + ">";
<<<<<<< HEAD
                        destination.AppendChild(destination.OwnerDocument.CreateComment("\r\n" + new String('=', 140) + "\r\n" + importTag + "\r\n\r\n" + resolved.FullPath.Replace("--", "__") + "\r\n" + new String('=', 140) + "\r\n"));
=======
                        destination.AppendChild(destinationDocument.CreateComment("\r\n" + new String('=', 140) + "\r\n" + importTag + "\r\n\r\n" + resolved.FullPath.Replace("--", "__") + "\r\n" + new String('=', 140) + "\r\n"));
>>>>>>> ea6af14a

                        _filePaths.Push(resolved.FullPath);
                        CloneChildrenResolvingImports(innerDocument, destination);
                        _filePaths.Pop();

                        if (i < resolvedList.Count - 1)
                        {
                            destination.AppendChild(destinationDocument.CreateComment("\r\n" + new String('=', 140) + "\r\n  </Import>\r\n" + new String('=', 140) + "\r\n"));
                        }
                        else
                        {
<<<<<<< HEAD
                            destination.AppendChild(destination.OwnerDocument.CreateComment("\r\n" + new String('=', 140) + "\r\n  </Import>\r\n\r\n" + _filePaths.Peek()?.Replace("--", "__") + "\r\n" + new String('=', 140) + "\r\n"));
=======
                            destination.AppendChild(destinationDocument.CreateComment("\r\n" + new String('=', 140) + "\r\n  </Import>\r\n\r\n" + _filePaths.Peek()?.Replace("--", "__") + "\r\n" + new String('=', 140) + "\r\n"));
>>>>>>> ea6af14a
                        }
                    }

                    continue;
                }

                // Skip over <ImportGroup> into its children
                if (child.NodeType == XmlNodeType.Element && String.Equals(XMakeElements.importGroup, child.Name, StringComparison.Ordinal))
                {
                    // To display what the <ImportGroup> tag looked like
                    string importGroupCondition = ((XmlElement)child).GetAttribute(XMakeAttributes.condition);
                    string importGroupTag = "<ImportGroup" + ((importGroupCondition.Length > 0) ? " Condition=\"" + importGroupCondition + "\"" : String.Empty) + ">";
                    destination.AppendChild(destinationDocument.CreateComment(importGroupTag));

                    CloneChildrenResolvingImports(child, destination);

                    destination.AppendChild(destinationDocument.CreateComment("</" + XMakeElements.importGroup + ">"));

                    continue;
                }

                // Node doesn't need special treatment, clone and append
                XmlNode clone = destinationDocument.ImportNode(child, false /* shallow */); // ImportNode does a clone but unlike CloneNode it works across XmlDocuments

                destination.AppendChild(clone);

                CloneChildrenResolvingImports(child, clone);
            }
        }
    }
}<|MERGE_RESOLUTION|>--- conflicted
+++ resolved
@@ -184,11 +184,7 @@
                         XmlDocument innerDocument = resolved.XmlDocument;
 
                         string importTag = "  <Import Project=\"" + importProject + "\"" + ((importCondition.Length > 0) ? " Condition=\"" + importCondition + "\"" : String.Empty) + ">";
-<<<<<<< HEAD
-                        destination.AppendChild(destination.OwnerDocument.CreateComment("\r\n" + new String('=', 140) + "\r\n" + importTag + "\r\n\r\n" + resolved.FullPath.Replace("--", "__") + "\r\n" + new String('=', 140) + "\r\n"));
-=======
                         destination.AppendChild(destinationDocument.CreateComment("\r\n" + new String('=', 140) + "\r\n" + importTag + "\r\n\r\n" + resolved.FullPath.Replace("--", "__") + "\r\n" + new String('=', 140) + "\r\n"));
->>>>>>> ea6af14a
 
                         _filePaths.Push(resolved.FullPath);
                         CloneChildrenResolvingImports(innerDocument, destination);
@@ -200,11 +196,7 @@
                         }
                         else
                         {
-<<<<<<< HEAD
-                            destination.AppendChild(destination.OwnerDocument.CreateComment("\r\n" + new String('=', 140) + "\r\n  </Import>\r\n\r\n" + _filePaths.Peek()?.Replace("--", "__") + "\r\n" + new String('=', 140) + "\r\n"));
-=======
                             destination.AppendChild(destinationDocument.CreateComment("\r\n" + new String('=', 140) + "\r\n  </Import>\r\n\r\n" + _filePaths.Peek()?.Replace("--", "__") + "\r\n" + new String('=', 140) + "\r\n"));
->>>>>>> ea6af14a
                         }
                     }
 
