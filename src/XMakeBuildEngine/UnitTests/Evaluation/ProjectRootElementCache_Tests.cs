// Copyright (c) Microsoft. All rights reserved.
// Licensed under the MIT license. See LICENSE file in the project root for full license information.
//-----------------------------------------------------------------------
// </copyright>
// <summary>Tests for ProjectRootElementCache</summary>
//-----------------------------------------------------------------------

using System.Collections.Generic;
using Microsoft.Build.Execution;
using Microsoft.Build.Evaluation;
using Microsoft.Build.Collections;
using Microsoft.Build.Framework;
using System.Collections;
using System;
using System.IO;

using Microsoft.Build.Construction;
using Microsoft.Build.Shared;
using Xunit;



namespace Microsoft.Build.UnitTests.OM.Evaluation
{
    /// <summary>
    /// Tests for ProjectRootElementCache
    /// </summary>
    public class ProjectRootElementCache_Tests : IDisposable
    {
        /// <summary>
        /// Set up the test
        /// </summary>
        public ProjectRootElementCache_Tests()
        {
            // Empty the cache
            ProjectCollection.GlobalProjectCollection.UnloadAllProjects();
            GC.Collect();
        }

        /// <summary>
        /// Tear down the test
        /// </summary>
        public void Dispose()
        {
            // Empty the cache
            ProjectCollection.GlobalProjectCollection.UnloadAllProjects();
            GC.Collect();
        }

        /// <summary>
        /// Verifies that a null entry fails
        /// </summary>
        [Fact]
        public void AddNull()
        {
            Assert.Throws<InternalErrorException>(() =>
            {
                ProjectCollection.GlobalProjectCollection.ProjectRootElementCache.Get("c:\\foo", (p, c) => null, true, false);
            }
           );
        }
        /// <summary>
        /// Verifies that the delegate cannot return a project with a different path
        /// </summary>
        [Fact]
        public void AddUnsavedProject()
        {
            Assert.Throws<InternalErrorException>(() =>
            {
                ProjectCollection.GlobalProjectCollection.ProjectRootElementCache.Get("c:\\foo", (p, c) => ProjectRootElement.Create("c:\\bar"), true, false);
            }
           );
        }
        /// <summary>
        /// Tests that an entry added to the cache can be retrieved.
        /// </summary>
        [Fact]
        public void AddEntry()
        {
<<<<<<< HEAD
            string rootedPath = NativeMethodsShared.IsUnixLike ? "/foo" : "c:\\foo";
            ProjectRootElement projectRootElement = ProjectRootElement.Create(rootedPath);
            ProjectRootElement projectRootElement2 = ProjectCollection.GlobalProjectCollection.ProjectRootElementCache.Get(rootedPath, (p, c) => { throw new InvalidOperationException(); }, true);
=======
            ProjectRootElement projectRootElement = ProjectRootElement.Create("c:\\foo");
            ProjectRootElement projectRootElement2 = ProjectCollection.GlobalProjectCollection.ProjectRootElementCache.Get("c:\\foo", (p, c) => { throw new InvalidOperationException(); }, true, false);
>>>>>>> 82f27879

            Assert.Same(projectRootElement, projectRootElement2);
        }

        /// <summary>
        /// Tests that a strong reference is held to a single item
        /// </summary>
        [Fact(Skip = "https://github.com/Microsoft/msbuild/issues/282")]
        public void AddEntryStrongReference()
        {
            if (NativeMethodsShared.IsMono)
            {
                return; // "Mono has conservative GC, does not collect everything immediately"
            }

            ProjectRootElement projectRootElement = ProjectRootElement.Create("c:\\foo");

            projectRootElement = null;
            GC.Collect();

            projectRootElement = ProjectCollection.GlobalProjectCollection.ProjectRootElementCache.Get("c:\\foo", (p, c) => { throw new InvalidOperationException(); }, true, false);

            Assert.NotNull(projectRootElement);

            ProjectCollection.GlobalProjectCollection.ProjectRootElementCache.DiscardStrongReferences();
            projectRootElement = null;
            GC.Collect();

            Assert.Null(ProjectCollection.GlobalProjectCollection.ProjectRootElementCache.TryGet("c:\\foo"));
        }

        /// <summary>
        /// Cache should not return a ProjectRootElement if the file it was loaded from has since changed -
        /// if the cache was configured to auto-reload.
        /// </summary>
        [Fact]
        public void GetProjectRootElementChangedOnDisk1()
        {
            string path = null;

            try
            {
                ProjectRootElementCache cache = new ProjectRootElementCache(true /* auto reload from disk */);

                path = FileUtilities.GetTemporaryFile();

                ProjectRootElement xml0 = ProjectRootElement.Create(path);
                xml0.Save();

                cache.AddEntry(xml0);

                ProjectRootElement xml1 = cache.TryGet(path);
                Assert.Equal(true, Object.ReferenceEquals(xml0, xml1));

                File.SetLastWriteTime(path, DateTime.Now + new TimeSpan(1, 0, 0));

                ProjectRootElement xml2 = cache.TryGet(path);
                Assert.Equal(false, Object.ReferenceEquals(xml0, xml2));
            }
            finally
            {
                File.Delete(path);
            }
        }

        /// <summary>
        /// Cache should return a ProjectRootElement directly even if the file it was loaded from has since changed -
        /// if the cache was configured to NOT auto-reload.
        /// </summary>
        [Fact]
        public void GetProjectRootElementChangedOnDisk2()
        {
            string path = null;

            try
            {
                ProjectRootElementCache cache = new ProjectRootElementCache(false /* do not auto reload from disk */);

                path = FileUtilities.GetTemporaryFile();

                ProjectRootElement xml0 = ProjectRootElement.Create(path);
                xml0.Save();

                cache.AddEntry(xml0);

                ProjectRootElement xml1 = cache.TryGet(path);
                Assert.Equal(true, Object.ReferenceEquals(xml0, xml1));

                File.SetLastWriteTime(path, DateTime.Now + new TimeSpan(1, 0, 0));

                ProjectRootElement xml2 = cache.TryGet(path);
                Assert.Equal(true, Object.ReferenceEquals(xml0, xml2));
            }
            finally
            {
                File.Delete(path);
            }
        }
    }
}<|MERGE_RESOLUTION|>--- conflicted
+++ resolved
@@ -77,14 +77,9 @@
         [Fact]
         public void AddEntry()
         {
-<<<<<<< HEAD
             string rootedPath = NativeMethodsShared.IsUnixLike ? "/foo" : "c:\\foo";
             ProjectRootElement projectRootElement = ProjectRootElement.Create(rootedPath);
-            ProjectRootElement projectRootElement2 = ProjectCollection.GlobalProjectCollection.ProjectRootElementCache.Get(rootedPath, (p, c) => { throw new InvalidOperationException(); }, true);
-=======
-            ProjectRootElement projectRootElement = ProjectRootElement.Create("c:\\foo");
-            ProjectRootElement projectRootElement2 = ProjectCollection.GlobalProjectCollection.ProjectRootElementCache.Get("c:\\foo", (p, c) => { throw new InvalidOperationException(); }, true, false);
->>>>>>> 82f27879
+            ProjectRootElement projectRootElement2 = ProjectCollection.GlobalProjectCollection.ProjectRootElementCache.Get(rootedPath, (p, c) => { throw new InvalidOperationException(); }, true, false);
 
             Assert.Same(projectRootElement, projectRootElement2);
         }
