--- conflicted
+++ resolved
@@ -14,32 +14,19 @@
 
 using Microsoft.Build.Construction;
 using Microsoft.Build.Shared;
-<<<<<<< HEAD
-
-using NUnit.Framework;
-=======
 using Xunit;
->>>>>>> 2e935d82
 
 namespace Microsoft.Build.UnitTests.OM.Construction
 {
     /// <summary>
     /// Test the ProjectItemGroupElement class
     /// </summary>
-<<<<<<< HEAD
-    [TestFixture]
-=======
->>>>>>> 2e935d82
     public class ProjectItemGroupElement_tests
     {
         /// <summary>
         /// Read item groups in an empty project
         /// </summary>
-<<<<<<< HEAD
-        [Test]
-=======
         [Fact]
->>>>>>> 2e935d82
         public void ReadNoItemGroup()
         {
             ProjectRootElement project = ProjectRootElement.Create();
@@ -50,11 +37,7 @@
         /// <summary>
         /// Read an empty item group
         /// </summary>
-<<<<<<< HEAD
-        [Test]
-=======
         [Fact]
->>>>>>> 2e935d82
         public void ReadEmptyItemGroup()
         {
             string content = @"
@@ -72,11 +55,7 @@
         /// <summary>
         /// Read an item group with two item children
         /// </summary>
-<<<<<<< HEAD
-        [Test]
-=======
         [Fact]
->>>>>>> 2e935d82
         public void ReadItemGroupTwoItems()
         {
             string content = @"
@@ -101,11 +80,7 @@
         /// <summary>
         /// Set the condition value
         /// </summary>
-<<<<<<< HEAD
-        [Test]
-=======
         [Fact]
->>>>>>> 2e935d82
         public void SetCondition()
         {
             ProjectRootElement project = ProjectRootElement.Create();
@@ -122,11 +97,7 @@
         /// <summary>
         /// Set the Label value
         /// </summary>
-<<<<<<< HEAD
-        [Test]
-=======
         [Fact]
->>>>>>> 2e935d82
         public void SetLabel()
         {
             ProjectRootElement project = ProjectRootElement.Create();
