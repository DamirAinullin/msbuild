--- conflicted
+++ resolved
@@ -22,11 +22,6 @@
 
   <!-- Tool versions -->
   <PropertyGroup>
-<<<<<<< HEAD
-    <NuSpecReferenceGeneratorVersion>1.4.2</NuSpecReferenceGeneratorVersion>
-    <XunitVersion>2.1.0</XunitVersion>
-    <CompilerToolsVersion>1.2.0-beta1-20160108-01</CompilerToolsVersion>
-=======
     <ProjectDir>$(MSBuildThisFileDirectory)</ProjectDir>
     <SourceDir>$(ProjectDir)src\</SourceDir>
     <PackagesDir>$(ProjectDir)packages\</PackagesDir>
@@ -40,7 +35,6 @@
     <BuildToolsVersion>1.0.25-prerelease-00199</BuildToolsVersion>
     <CompilerToolsVersion>1.0.0</CompilerToolsVersion>
     <XunitVersion>2.1.0</XunitVersion>
->>>>>>> c198a216
     <MicroBuildVersion>0.2.0</MicroBuildVersion>
     <GitVersioningVersion>1.4.30</GitVersioningVersion>
   </PropertyGroup>
